--- conflicted
+++ resolved
@@ -9,7 +9,6 @@
 {
     public static void writeFile( String fileName, String content )
     {
-<<<<<<< HEAD
         Writer writer = null;
         try
         {
@@ -19,16 +18,6 @@
             writer.write( content );
             writer.close();
             writer = null;
-=======
-        FileWriter out = null;
-        try
-        {
-            File target = new File( System.getProperty("user.dir"), "target" ).getCanonicalFile();
-            File listenerOutput = new File( target, fileName );
-            out = new FileWriter( listenerOutput, true );
-            out.write( content );
-            out.flush();
->>>>>>> 201a3134
         }
         catch ( IOException e )
         {
@@ -36,30 +25,16 @@
         }
         finally
         {
-            if ( out != null )
+            if ( writer != null )
             {
                 try
                 {
-                    out.close();
+                    writer.close();
                 }
                 catch ( IOException e )
                 {
-                    throw new RuntimeException( e );
+                    // Suppressed, so that the exception thrown in the try block will be propagated.
                 }
-            }
-        }
-        finally
-        {
-            try
-            {
-                if ( writer != null )
-                {
-                    writer.close();
-                }
-            }
-            catch ( final IOException e )
-            {
-                // Suppressed.
             }
         }
     }
